"use strict";

import {setupWorkspace, cleanUpWorkspace, assertEqualLines, assertEqual} from './../testUtils';
import {ModeName} from '../../src/mode/mode';
import {TextEditor} from '../../src/textEditor';
import {ModeHandler} from "../../src/mode/modeHandler";
import { getTestingFunctions } from '../testSimplifier';

suite("Mode Insert", () => {
    let modeHandler: ModeHandler;

    let {
        newTest,
        newTestOnly,
    } = getTestingFunctions();

    setup(async () => {
        await setupWorkspace();
        modeHandler = new ModeHandler();
    });

    teardown(cleanUpWorkspace);

    test("can be activated", async () => {
        let activationKeys = ['o', 'I', 'i', 'O', 'a', 'A'];

        for (let key of activationKeys) {
            await modeHandler.handleKeyEvent(key);
            assertEqual(modeHandler.currentMode.name, ModeName.Insert);

            await modeHandler.handleKeyEvent('<Esc>');
        }
    });

    test("can handle key events", async () => {
        await modeHandler.handleMultipleKeyEvents(['i', '!']);

        return assertEqualLines(["!"]);
    });

    test("<Esc> should change cursor position", async () => {
        await modeHandler.handleMultipleKeyEvents([
            'i',
            'h', 'e', 'l', 'l', 'o',
            '<Esc>'
        ]);

        assertEqual(TextEditor.getSelection().start.character, 4, "<Esc> moved cursor position.");
    });

   test("<C-c> can exit insert", async () => {
        await modeHandler.handleMultipleKeyEvents([
            'i',
            't', 'e', 'x', 't',
            '<C-c>',
            'o'
        ]);

        return assertEqualLines(["text", ""]);
    });

    test("<Esc> can exit insert", async () => {
        await modeHandler.handleMultipleKeyEvents([
            'i',
            't', 'e', 'x', 't',
            '<Esc>',
            'o'
        ]);

        return assertEqualLines(["text", ""]);
    });

    test("Stay in insert when entering characters", async () => {
        await modeHandler.handleKeyEvent('i');
        for (var i = 0; i < 10; i++) {
            await modeHandler.handleKeyEvent('1');
            assertEqual(modeHandler.currentMode.name === ModeName.Insert, true);
        }
    });

    test("Can handle 'O'", async () => {
        await modeHandler.handleMultipleKeyEvents([
            'i',
            't', 'e', 'x', 't',
            '<Esc>',
            'O'
        ]);

        return assertEqualLines(["", "text"]);
    });

    test("Can handle 'i'", async () => {
        await modeHandler.handleMultipleKeyEvents([
            'i',
            't', 'e', 'x', 't', 't', 'e', 'x', 't', // insert 'texttext'
            '<Esc>',
            '^', 'l', 'l', 'l', 'l',                // move to the 4th character
            'i',
            '!'                                     // insert a !
        ]);

        assertEqualLines(["text!text"]);
    });

    test("Can handle 'I'", async () => {
        await modeHandler.handleMultipleKeyEvents([
            'i',
            't', 'e', 'x', 't',
            '<Esc>',
            '^', 'l', 'l', 'l',
            'I',
            '!',
        ]);

        assertEqualLines(["!text"]);
    });

    test("Can handle 'a'", async () => {
        await modeHandler.handleMultipleKeyEvents([
            'i',
            't', 'e', 'x', 't', 't', 'e', 'x', 't', // insert 'texttext'
            '<Esc>',
            '^', 'l', 'l', 'l', 'l',                // move to the 4th character
            'a',
            '!'                                     // append a !
        ]);

        assertEqualLines(["textt!ext"]);
    });

    test("Can handle 'A'", async () => {
        await modeHandler.handleMultipleKeyEvents([
            'i',
            't', 'e', 'x', 't',
            '<Esc>',
            '^',
            'A',
            '!',
        ]);

        assertEqualLines(["text!"]);
    });

    test("Can handle '<C-w>'", async () => {
        await modeHandler.handleMultipleKeyEvents([
            'i',
            't', 'e', 'x', 't', ' ', 't', 'e', 'x', 't',
            '<C-w>',
        ]);

        assertEqualLines(["text "]);
    });

    test("Correctly places the cursor after deleting the previous line break", async() => {
        await modeHandler.handleMultipleKeyEvents([
            'i',
            'o', 'n', 'e', '\n', 't', 'w', 'o',
            '<left>', '<left>', '<left>',
            '<BS>'
        ]);

        assertEqualLines(["onetwo"]);

        assertEqual(TextEditor.getSelection().start.character, 3, "<BS> moved cursor to correct position");
    });

    test("will not remove leading spaces input by user", async() => {
        await modeHandler.handleMultipleKeyEvents([
            'i',
            ' ', ' ',
            '<Esc>'
        ]);

        assertEqualLines(["  "]);
    });

    test("will remove closing bracket", async() => {
        await modeHandler.handleMultipleKeyEvents([
            'i',
            '(',
            '<Esc>'
        ]);

        assertEqualLines(["()"]);

        await modeHandler.handleMultipleKeyEvents([
            'a',
            '<BS>',
            '<Esc>'
        ]);

        assertEqualLines([""]);
    });

    newTest({
      title: "Backspace works on whitespace only lines",
      start: ['abcd', '     |    '],
      keysPressed: 'a<BS><Esc>',
      end: ['abcd', "   | "],
    });
<<<<<<< HEAD

=======
>>>>>>> c019a5bb
    newTest({
      title: "Backspace works on end of whitespace only lines",
      start: ['abcd', '     | '],
      keysPressed: 'a<BS><Esc>',
      end: ['abcd', "   | "],
    });

    newTest({
      title: "Can perform <ctrl+o> to exit and perform one command in normal",
      start: ['testtest|'],
      keysPressed: 'a123<C-o>b123',
      end: ['123|testtest123']
    });

    newTest({
      title: "Can perform insert command prefixed with count",
      start: ['tes|t'],
      keysPressed: '2i_<Esc>',
      end: ['tes_|_t']
    });

    newTest({
      title: "Can perform append command prefixed with count",
      start: ['tes|t'],
      keysPressed: '3a=<Esc>',
      end: ['test==|=']
    });

    newTest({
      title: "Can perform change char (s) command prefixed with count",
      start: ['tes|ttest'],
      keysPressed: '3s=====<Esc>',
      end: ['tes====|=st']
    });

});<|MERGE_RESOLUTION|>--- conflicted
+++ resolved
@@ -198,10 +198,6 @@
       keysPressed: 'a<BS><Esc>',
       end: ['abcd', "   | "],
     });
-<<<<<<< HEAD
-
-=======
->>>>>>> c019a5bb
     newTest({
       title: "Backspace works on end of whitespace only lines",
       start: ['abcd', '     | '],
